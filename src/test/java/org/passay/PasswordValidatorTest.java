/* See LICENSE for licensing and NOTICE for copyright. */
package org.passay;

import java.io.FileReader;
import java.util.ArrayList;
import java.util.List;
import org.cryptacular.bean.EncodingHashBean;
import org.cryptacular.spec.CodecSpec;
import org.cryptacular.spec.DigestSpec;
import org.passay.dictionary.ArrayWordList;
import org.passay.dictionary.Dictionary;
import org.passay.dictionary.WordListDictionary;
import org.passay.dictionary.WordLists;
import org.passay.dictionary.sort.ArraysSort;
import org.testng.AssertJUnit;
import org.testng.annotations.BeforeClass;
import org.testng.annotations.DataProvider;
import org.testng.annotations.Parameters;
import org.testng.annotations.Test;

/**
 * Unit test for {@link PasswordValidator}.
 *
 * @author  Middleware Services
 */
public class PasswordValidatorTest extends AbstractRuleTest
{

  /** Test password. */
  private static final String VALID_PASS = "aBcD3FgH1Jk";

  /** Test password. */
  private static final String INVALID_PASS = "aBcDeFgHiJk";

  /** For testing. */
  private static final String USER = "testuser";

  /** For testing. */
  private final List<PasswordData.Reference> references = new ArrayList<>();

  /** Test checker. */
  private final List<Rule> rules = new ArrayList<>();

  /** Word list. */
  private Dictionary dict;

  /** For testing. */
  private PasswordValidator validator;


  /**
   * @param  dictFile  to load.
   *
   * @throws  Exception  On test failure.
   */
  @Parameters("dictionaryFile")
  @BeforeClass(groups = {"passtest"})
  public void createDictionary(final String dictFile)
    throws Exception
  {
    final ArrayWordList awl = WordLists.createFromReader(
      new FileReader[] {new FileReader(dictFile)},
      false,
      new ArraysSort());
    dict = new WordListDictionary(awl);
    validator = new PasswordValidator(rules);
  }


  /** @throws  Exception  On test failure. */
  @BeforeClass(
    groups = {"passtest"},
    dependsOnMethods = {"createDictionary"}
  )
  public void createChecker()
    throws Exception
  {
    final CharacterCharacteristicsRule charRule =
      new CharacterCharacteristicsRule();
    charRule.getRules().add(new CharacterRule(EnCharacterData.Digit, 1));
    charRule.getRules().add(new CharacterRule(EnCharacterData.Special, 1));
    charRule.getRules().add(new CharacterRule(EnCharacterData.UpperCase, 1));
    charRule.getRules().add(new CharacterRule(EnCharacterData.LowerCase, 1));
    charRule.setNumberOfCharacteristics(3);

    final WhitespaceRule whitespaceRule = new WhitespaceRule();

    final LengthRule lengthRule = new LengthRule(8, 16);

    final DictionarySubstringRule dictRule = new DictionarySubstringRule(dict);
    dictRule.setMatchBackwards(true);

    final IllegalSequenceRule qwertySeqRule = new IllegalSequenceRule(
      EnSequenceData.Qwerty);

    final IllegalSequenceRule alphaSeqRule = new IllegalSequenceRule(
      EnSequenceData.Alphabetical);

    final IllegalSequenceRule numSeqRule = new IllegalSequenceRule(
      EnSequenceData.Numerical);

    final RepeatCharacterRegexRule dupSeqRule = new RepeatCharacterRegexRule();

    final UsernameRule userIDRule = new UsernameRule();
    userIDRule.setIgnoreCase(true);
    userIDRule.setMatchBackwards(true);

    final EncodingHashBean sha1Bean = new EncodingHashBean();
    sha1Bean.setDigestSpec(new DigestSpec("SHA1"));
    sha1Bean.setCodecSpec(new CodecSpec("Base64"));

    final DigestHistoryRule historyRule = new DigestHistoryRule(sha1Bean);
    references.add(
      new PasswordData.HistoricalReference(
        "history",
        "safx/LW8+SsSy/o3PmCNy4VEm5s="));
    references.add(
      new PasswordData.HistoricalReference(
        "history",
        "zurb9DyQ5nooY1la8h86Bh0n1iw="));
    references.add(
      new PasswordData.HistoricalReference(
        "history",
        "bhqabXwE3S8E6xNJfX/d76MFOCs="));

    final DigestSourceRule sourceRule = new DigestSourceRule(sha1Bean);
    references.add(
      new PasswordData.SourceReference(
        "source",
        "CJGTDMQRP+rmHApkcijC80aDV0o="));

    rules.add(charRule);
    rules.add(whitespaceRule);
    rules.add(lengthRule);
    rules.add(dictRule);
    rules.add(qwertySeqRule);
    rules.add(alphaSeqRule);
    rules.add(numSeqRule);
    rules.add(dupSeqRule);
    rules.add(userIDRule);
    rules.add(historyRule);
    rules.add(sourceRule);
  }


  /** @throws  Exception  On test failure. */
  @Test(groups = {"passtest"})
  public void validate()
    throws Exception
  {
    final List<Rule> l = new ArrayList<>();
    final PasswordValidator pv = new PasswordValidator(l);

    l.add(new LengthRule(8, 16));

    final CharacterCharacteristicsRule ccRule =
      new CharacterCharacteristicsRule();
    ccRule.getRules().add(new CharacterRule(EnCharacterData.Digit, 1));
    ccRule.getRules().add(new CharacterRule(EnCharacterData.Special, 1));
    ccRule.getRules().add(new CharacterRule(EnCharacterData.UpperCase, 1));
    ccRule.getRules().add(new CharacterRule(EnCharacterData.LowerCase, 1));
    ccRule.setNumberOfCharacteristics(3);
    l.add(ccRule);

    l.add(new IllegalSequenceRule(EnSequenceData.Qwerty));
    l.add(new IllegalSequenceRule(EnSequenceData.Alphabetical));
    l.add(new IllegalSequenceRule(EnSequenceData.Numerical));
    l.add(new RepeatCharacterRegexRule());

    final RuleResult resultPass = pv.validate(new PasswordData(VALID_PASS));
    AssertJUnit.assertTrue(resultPass.isValid());
    AssertJUnit.assertTrue(pv.getMessages(resultPass).size() == 0);

    final RuleResult resultFail = pv.validate(new PasswordData(INVALID_PASS));
    AssertJUnit.assertFalse(resultFail.isValid());
    AssertJUnit.assertTrue(pv.getMessages(resultFail).size() > 0);

    l.add(new UsernameRule(true, true));

    try {
      pv.validate(new PasswordData(VALID_PASS));
      AssertJUnit.fail("Should have thrown NullPointerException");
    } catch (NullPointerException e) {
      AssertJUnit.assertEquals(e.getClass(), NullPointerException.class);
    } catch (Exception e) {
      AssertJUnit.fail(
        "Should have thrown NullPointerException, threw " + e.getMessage());
    }

    final PasswordData valid = new PasswordData(VALID_PASS);
    valid.setUsername(USER);
    AssertJUnit.assertTrue(pv.validate(valid).isValid());

    final PasswordData invalid = new PasswordData(INVALID_PASS);
    invalid.setUsername(USER);
    AssertJUnit.assertFalse(pv.validate(invalid).isValid());
  }


  /**
   * @return  Test data.
   *
   * @throws  Exception  On test data generation failure.
   */
  // CheckStyle:MethodLengthCheck OFF
  @DataProvider(name = "passwords")
  public Object[][] passwords()
    throws Exception
  {
    return
      new Object[][] {

        /** invalid character rule passwords. */

        /** all digits */
        {
          validator,
          PasswordData.newInstance("4326789032", USER, references),
          codes(
            CharacterCharacteristicsRule.ERROR_CODE,
            EnCharacterData.UpperCase.getErrorCode(),
            EnCharacterData.LowerCase.getErrorCode(),
            EnCharacterData.Special.getErrorCode(),
            EnSequenceData.Qwerty.getErrorCode()),
        },

        /** all non-alphanumeric */
        {
          validator,
          PasswordData.newInstance("$&!$#@*{{>", USER, references),
          codes(
            CharacterCharacteristicsRule.ERROR_CODE,
            EnCharacterData.Digit.getErrorCode(),
            EnCharacterData.UpperCase.getErrorCode(),
            EnCharacterData.LowerCase.getErrorCode()),
        },

        /** all lowercase */
        {
          validator,
          PasswordData.newInstance("aycdopezss", USER, references),
          codes(
            CharacterCharacteristicsRule.ERROR_CODE,
            EnCharacterData.Digit.getErrorCode(),
            EnCharacterData.UpperCase.getErrorCode(),
            EnCharacterData.Special.getErrorCode(),
            DictionarySubstringRule.ERROR_CODE),
        },

        /** all uppercase */
        {
          validator,
          PasswordData.newInstance("AYCDOPEZSS", USER, references),
          codes(
            CharacterCharacteristicsRule.ERROR_CODE,
            EnCharacterData.Digit.getErrorCode(),
            EnCharacterData.LowerCase.getErrorCode(),
            EnCharacterData.Special.getErrorCode(),
            DictionarySubstringRule.ERROR_CODE),
        },

        /** digits and non-alphanumeric */
        {
          validator,
          PasswordData.newInstance("@&3*(%5{}^", USER, references),
          codes(
            CharacterCharacteristicsRule.ERROR_CODE,
            EnCharacterData.UpperCase.getErrorCode(),
            EnCharacterData.LowerCase.getErrorCode()),
        },

        /** digits and lowercase */
        {
          validator,
          PasswordData.newInstance("ay3dop5zss", USER, references),
          codes(
            CharacterCharacteristicsRule.ERROR_CODE,
            EnCharacterData.UpperCase.getErrorCode(),
            EnCharacterData.Special.getErrorCode()),
        },

        /** digits and uppercase */
        {
          validator,
          PasswordData.newInstance("AY3DOP5ZSS", USER, references),
          codes(
            CharacterCharacteristicsRule.ERROR_CODE,
            EnCharacterData.LowerCase.getErrorCode(),
            EnCharacterData.Special.getErrorCode()),
        },

        /** non-alphanumeric and lowercase */
        {
          validator,
          PasswordData.newInstance("a&c*o%ea}s", USER, references),
          codes(
            CharacterCharacteristicsRule.ERROR_CODE,
            EnCharacterData.Digit.getErrorCode(),
            EnCharacterData.UpperCase.getErrorCode()),
        },

        /** non-alphanumeric and uppercase */
        {
          validator,
          PasswordData.newInstance("A&C*O%EA}S", USER, references),
          codes(
            CharacterCharacteristicsRule.ERROR_CODE,
            EnCharacterData.Digit.getErrorCode(),
            EnCharacterData.LowerCase.getErrorCode()),
        },

        /** uppercase and lowercase */
        {
          validator,
          PasswordData.newInstance("AycDOPdsyz", USER, references),
          codes(
            CharacterCharacteristicsRule.ERROR_CODE,
            EnCharacterData.Digit.getErrorCode(),
            EnCharacterData.Special.getErrorCode()),
        },

        /** invalid whitespace rule passwords. */

        /** contains a space */
        {
          validator,
          PasswordData.newInstance("AycD Pdsyz", USER, references),
          codes(
            CharacterCharacteristicsRule.ERROR_CODE,
            EnCharacterData.Digit.getErrorCode(),
            EnCharacterData.Special.getErrorCode(),
            WhitespaceRule.ERROR_CODE),
        },

        /** contains a tab */
        {
          validator,
          PasswordData.newInstance("AycD    Psyz", USER, references),
          codes(
            CharacterCharacteristicsRule.ERROR_CODE,
            EnCharacterData.Digit.getErrorCode(),
            EnCharacterData.Special.getErrorCode(),
            WhitespaceRule.ERROR_CODE),
        },

        /** invalid length rule passwords. */

        /** too short */
        {
          validator,
          PasswordData.newInstance("p4T3t#", USER, references),
          codes(LengthRule.ERROR_CODE_MIN),
        },

        /** too long */
        {
          validator,
          PasswordData.newInstance("p4t3t#n6574632vbad#@!8", USER, references),
          codes(LengthRule.ERROR_CODE_MAX),
        },

        /** invalid dictionary rule passwords. */

        /** matches dictionary word 'none' */
        {
          validator,
          PasswordData.newInstance("p4t3t#none", USER, references),
          codes(DictionaryRule.ERROR_CODE),
        },

        /** matches dictionary word 'none' backwards */
        {
          validator,
          PasswordData.newInstance("p4t3t#enon", USER, references),
          codes(DictionaryRule.ERROR_CODE_REVERSED),
        },

        /** invalid sequence rule passwords. */

        /** matches sequence 'zxcvb' */
        {
          validator,
<<<<<<< HEAD
          PasswordData.newInstance(
            "p4zxcvb#n65",
            USER,
            references),
          codes(EnSequenceData.Qwerty.getErrorCode()),
=======
          PasswordData.newInstance("p4zxcvb#n65", USER, references),
          codes(AlphabeticalSequenceRule.ERROR_CODE),
>>>>>>> d3a7eba9
        },

        /**
         * matches sequence 'werty' backwards
         * 'wert' is a dictionary word
         */
        {
          validator,
          PasswordData.newInstance("p4ytrew#n65", USER, references),
          codes(
            EnSequenceData.Qwerty.getErrorCode(),
            DictionaryRule.ERROR_CODE_REVERSED),
        },

        /** matches sequence 'iop[]' ignore case */
        {
          validator,
<<<<<<< HEAD
          PasswordData.newInstance(
            "p4iOP[]#n65",
            USER,
            references),
          codes(EnSequenceData.Qwerty.getErrorCode()),
=======
          PasswordData.newInstance("p4iOP[]#n65", USER, references),
          codes(QwertySequenceRule.ERROR_CODE),
>>>>>>> d3a7eba9
        },

        /** invalid userid rule passwords. */

        /**
         * contains userid 'testuser'
         * 'test' and 'user' are dictionary words
         */
        {
          validator,
          PasswordData.newInstance("p4testuser#n65", USER, references),
          codes(UsernameRule.ERROR_CODE, DictionaryRule.ERROR_CODE),
        },

        /**
         * contains userid 'testuser' backwards
         * 'test' and 'user' are dictionary words
         */
        {
          validator,
          PasswordData.newInstance("p4resutset#n65", USER, references),
          codes(
            UsernameRule.ERROR_CODE_REVERSED,
            DictionaryRule.ERROR_CODE_REVERSED),
        },

        /**
         * contains userid 'testuser' ignore case
         * 'test' and 'user' are dictionary words
         */
        {
          validator,
          PasswordData.newInstance("p4TeStusEr#n65", USER, references),
          codes(UsernameRule.ERROR_CODE, DictionaryRule.ERROR_CODE),
        },

        /** invalid history rule passwords. */

        /** contains history password */
        {
          validator,
          PasswordData.newInstance("t3stUs3r02", USER, references),
          codes(HistoryRule.ERROR_CODE),
        },

        /** contains history password */
        {
          validator,
          PasswordData.newInstance("t3stUs3r03", USER, references),
          codes(HistoryRule.ERROR_CODE),
        },

        /** contains source password */
        {
          validator,
          PasswordData.newInstance("t3stUs3r04", USER, references),
          codes(SourceRule.ERROR_CODE),
        },

        /** valid passwords. */

        /** digits, non-alphanumeric, lowercase, uppercase */
        {
          validator,
          PasswordData.newInstance("p4T3t#N65", USER, references),
          null,
        },

        /** digits, non-alphanumeric, lowercase */
        {
          validator,
          PasswordData.newInstance("p4t3t#n65", USER, references),
          null,
        },

        /** digits, non-alphanumeric, uppercase */
        {
          validator,
          PasswordData.newInstance("P4T3T#N65", USER, references),
          null,
        },

        /** digits, uppercase, lowercase */
        {
          validator,
          PasswordData.newInstance("p4t3tCn65", USER, references),
          null,
        },

        /** non-alphanumeric, lowercase, uppercase */
        {
          validator,
          PasswordData.newInstance("pxT%t#Nwq", USER, references),
          null,
        },

        // Issue 135
        {
          validator,
          PasswordData.newInstance("1234567", USER, references),
          codes(
            CharacterCharacteristicsRule.ERROR_CODE,
            EnCharacterData.Special.getErrorCode(),
            EnCharacterData.LowerCase.getErrorCode(),
            EnCharacterData.UpperCase.getErrorCode(),
            EnSequenceData.Numerical.getErrorCode(),
            EnSequenceData.Numerical.getErrorCode(),
            EnSequenceData.Numerical.getErrorCode(),
            EnSequenceData.Numerical.getErrorCode(),
            EnSequenceData.Numerical.getErrorCode(),
            EnSequenceData.Numerical.getErrorCode(),
            LengthRule.ERROR_CODE_MIN),
        },
      };
  }
  // CheckStyle:MethodLengthCheck ON


  /**
   * @return  Test data.
   *
   * @throws  Exception  On test data generation failure.
   */
  @DataProvider(name = "messages")
  public Object[][] messages()
    throws Exception
  {
    return
      new Object[][] {
        {
          validator,
          PasswordData.newInstance("ay3dop5zss", USER, references),
          new String[] {
            String.format(
              "Password must contain at least %s special characters.",
              1),
            String.format(
              "Password must contain at least %s uppercase characters.",
              1),
            String.format(
              "Password matches %s of %s character rules, but %s are required.",
              2,
              4,
              3),
          },
        },
      };
  }
}<|MERGE_RESOLUTION|>--- conflicted
+++ resolved
@@ -380,16 +380,11 @@
         /** matches sequence 'zxcvb' */
         {
           validator,
-<<<<<<< HEAD
           PasswordData.newInstance(
             "p4zxcvb#n65",
             USER,
             references),
           codes(EnSequenceData.Qwerty.getErrorCode()),
-=======
-          PasswordData.newInstance("p4zxcvb#n65", USER, references),
-          codes(AlphabeticalSequenceRule.ERROR_CODE),
->>>>>>> d3a7eba9
         },
 
         /**
@@ -407,16 +402,11 @@
         /** matches sequence 'iop[]' ignore case */
         {
           validator,
-<<<<<<< HEAD
           PasswordData.newInstance(
             "p4iOP[]#n65",
             USER,
             references),
           codes(EnSequenceData.Qwerty.getErrorCode()),
-=======
-          PasswordData.newInstance("p4iOP[]#n65", USER, references),
-          codes(QwertySequenceRule.ERROR_CODE),
->>>>>>> d3a7eba9
         },
 
         /** invalid userid rule passwords. */
